--- conflicted
+++ resolved
@@ -1,10 +1,6 @@
 # Copyright (c) Microsoft Corporation. All rights reserved.
 # Licensed under the MIT License.
-<<<<<<< HEAD
-from typing import Dict
-=======
 from typing import Dict, List
->>>>>>> 259493c8
 
 from botbuilder.schema import Activity
 
@@ -77,36 +73,6 @@
         if not auth_header:
             raise ValueError("argument auth_header is null")
 
-<<<<<<< HEAD
-        if SkillValidation.is_skill_token(auth_header):
-            return await SkillValidation.authenticate_channel_token(
-                auth_header,
-                credentials,
-                channel_service,
-                channel_id,
-                auth_configuration,
-            )
-
-        if EmulatorValidation.is_token_from_emulator(auth_header):
-            return await EmulatorValidation.authenticate_emulator_token(
-                auth_header, credentials, channel_service, channel_id
-            )
-
-        # If the channel is Public Azure
-        if not channel_service:
-            if service_url:
-                return await ChannelValidation.authenticate_channel_token_with_service_url(
-                    auth_header,
-                    credentials,
-                    service_url,
-                    channel_id,
-                    auth_configuration,
-                )
-
-            return await ChannelValidation.authenticate_channel_token(
-                auth_header, credentials, channel_id, auth_configuration
-            )
-=======
         async def get_claims() -> ClaimsIdentity:
             if SkillValidation.is_skill_token(auth_header):
                 return await SkillValidation.authenticate_channel_token(
@@ -150,42 +116,14 @@
                 return await GovernmentChannelValidation.authenticate_channel_token(
                     auth_header, credentials, channel_id, auth_configuration
                 )
->>>>>>> 259493c8
 
             # Otherwise use Enterprise Channel Validation
             if service_url:
-<<<<<<< HEAD
-                return await GovernmentChannelValidation.authenticate_channel_token_with_service_url(
-=======
                 return await EnterpriseChannelValidation.authenticate_channel_token_with_service_url(
->>>>>>> 259493c8
                     auth_header,
                     credentials,
                     service_url,
                     channel_id,
-<<<<<<< HEAD
-                    auth_configuration,
-                )
-
-            return await GovernmentChannelValidation.authenticate_channel_token(
-                auth_header, credentials, channel_id, auth_configuration
-            )
-
-        # Otherwise use Enterprise Channel Validation
-        if service_url:
-            return await EnterpriseChannelValidation.authenticate_channel_token_with_service_url(
-                auth_header,
-                credentials,
-                service_url,
-                channel_id,
-                channel_service,
-                auth_configuration,
-            )
-
-        return await EnterpriseChannelValidation.authenticate_channel_token(
-            auth_header, credentials, channel_id, channel_service, auth_configuration
-        )
-=======
                     channel_service,
                     auth_configuration,
                 )
@@ -211,7 +149,6 @@
     ):
         if auth_config and auth_config.claims_validator:
             await auth_config.claims_validator(claims)
->>>>>>> 259493c8
 
     @staticmethod
     def is_government(channel_service: str) -> bool:
