--- conflicted
+++ resolved
@@ -414,12 +414,8 @@
 
         return await self.on_teams_members_removed(teams_members_removed, team_info, turn_context)
 
-    async def on_teams_members_removed(
-<<<<<<< HEAD
-        self, teams_members_removed: [TeamsChannelAccount], teams_info: TeamInfo, turn_context: TurnContext
-=======
+    async def on_teams_members_removed(  # pylint: disable=unused-argument
         self, teams_members_removed: [TeamsChannelAccount], team_info: TeamInfo, turn_context: TurnContext
->>>>>>> 7fc43ed0
     ):
         members_removed = [
             ChannelAccount().deserialize(member.serialize())
