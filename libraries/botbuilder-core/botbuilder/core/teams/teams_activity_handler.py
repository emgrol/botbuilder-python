# Copyright (c) Microsoft Corporation. All rights reserved.
# Licensed under the MIT License.

from http import HTTPStatus
from botbuilder.schema import Activity, ActivityTypes, ChannelAccount
from botbuilder.core.turn_context import TurnContext
from botbuilder.core import ActivityHandler, InvokeResponse, BotFrameworkAdapter
from botbuilder.schema.teams import (
    AppBasedLinkQuery,
    TeamInfo,
    ChannelInfo,
    FileConsentCardResponse,
    TeamsChannelData,
    TeamsChannelAccount,
    MessageActionsPayload,
    MessagingExtensionAction,
    MessagingExtensionQuery,
    O365ConnectorCardActionQuery,
    TaskModuleRequest
)
from botframework.connector import Channels
import json
from typing import List

class TeamsActivityHandler(ActivityHandler):
    async def on_turn(self, turn_context: TurnContext):
        if turn_context is None:
            raise TypeError("ActivityHandler.on_turn(): turn_context cannot be None.")

        if not getattr(turn_context, "activity", None):
            raise TypeError(
                "ActivityHandler.on_turn(): turn_context must have a non-None activity."
            )

        if not getattr(turn_context.activity, "type", None):
            raise TypeError(
                "ActivityHandler.on_turn(): turn_context activity must have a non-None type."
            )

        if turn_context.activity.type == ActivityTypes.invoke:
            invoke_response = await self.on_invoke_activity(turn_context)
            if invoke_response and not turn_context.turn_state.get(
                BotFrameworkAdapter._INVOKE_RESPONSE_KEY  # pylint: disable=protected-access
            ):
                await turn_context.send_activity(
                    Activity(value=invoke_response, type=ActivityTypes.invoke_response)
                )
            return

        await super().on_turn(turn_context)

    async def on_invoke_activity(self, turn_context: TurnContext):
        try:
            if (
                not turn_context.activity.name
                and turn_context.activity.channel_id == Channels.ms_teams
            ):
                return await self.on_teams_card_action_invoke_activity(turn_context)

            if turn_context.activity.name == "signin/verifyState":
                await self.on_teams_signin_verify_state(turn_context)
                return self._create_invoke_response()

            if turn_context.activity.name == "fileConsent/invoke":
                return await self.on_teams_file_consent(
                    turn_context, FileConsentCardResponse(**turn_context.activity.value)
                )

            if turn_context.activity.name == "actionableMessage/executeAction":
                await self.on_teams_o365_connector_card_action(
                    turn_context, O365ConnectorCardActionQuery(**turn_context.activity.value)
                )
                return self._create_invoke_response()

            if turn_context.activity.name == "composeExtension/queryLink":
                return self._create_invoke_response(
                    await self.on_teams_app_based_link_query(
                        turn_context, AppBasedLinkQuery(**turn_context.activity.value)
                    )
                )

            if turn_context.activity.name == "composeExtension/query":
                return self._create_invoke_response(
                    await self.on_teams_messaging_extension_query(
                        turn_context, MessagingExtensionQuery(**turn_context.activity.value)
                    )
                )

            if turn_context.activity.name == "composeExtension/selectItem":
                return self._create_invoke_response(
                    await self.on_teams_messaging_extension_select_item(
                        turn_context, turn_context.activity.value
                    )
                )

            if turn_context.activity.name == "composeExtension/submitAction":
                return self._create_invoke_response(
                    await self.on_teams_messaging_extension_submit_action_dispatch(
                        turn_context, MessagingExtensionAction(**turn_context.activity.value)
                    )
                )

            if turn_context.activity.name == "composeExtension/fetchTask":
                return self._create_invoke_response(
                    await self.on_teams_messaging_extension_fetch_task(
                        turn_context, MessagingExtensionAction(**turn_context.activity.value)
                    )
                )

            if turn_context.activity.name == "composeExtension/querySettingUrl":
                return self._create_invoke_response(
                    await self.on_teams_messaging_extension_configuration_query_settings_url(
                        turn_context, MessagingExtensionQuery(**turn_context.activity.value)
                    )
                )

            if turn_context.activity.name == "composeExtension/setting":
                await self.on_teams_messaging_extension_configuration_setting(
                    turn_context, turn_context.activity.value
                )
                return self._create_invoke_response()

            if turn_context.activity.name == "composeExtension/onCardButtonClicked":
                await self.on_teams_messaging_extension_card_button_clicked(
                    turn_context, turn_context.activity.value
                )
                return self._create_invoke_response()

            if turn_context.activity.name == "task/fetch":
                return self._create_invoke_response(
                    await self.on_teams_task_module_fetch(
                        turn_context, TaskModuleRequest(**turn_context.activity.value)
                    )
                )

            if turn_context.activity.name == "task/submit":
                return self._create_invoke_response(
                    await self.on_teams_task_module_submit(
                        turn_context, TaskModuleRequest(**turn_context.activity.value)
                    )
                )

            raise _InvokeResponseException(status_code=HTTPStatus.NOT_IMPLEMENTED)
        except _InvokeResponseException as err:
            return err.create_invoke_response()

    async def on_teams_card_action_invoke_activity(self, turn_context: TurnContext):
        raise _InvokeResponseException(status_code=HTTPStatus.NOT_IMPLEMENTED)

    async def on_teams_signin_verify_state(self, turn_context: TurnContext):
        raise _InvokeResponseException(status_code=HTTPStatus.NOT_IMPLEMENTED)

    async def on_teams_file_consent(
        self, turn_context: TurnContext, file_consent_card_response: FileConsentCardResponse
    ):
        if file_consent_card_response.action == "accept":
            await self.on_teams_file_consent_accept_activity(
                turn_context, file_consent_card_response
            )
            return self._create_invoke_response()

        if file_consent_card_response.action == "decline":
            await self.on_teams_file_consent_decline_activity(
                turn_context, file_consent_card_response
            )
            return self._create_invoke_response()

        raise _InvokeResponseException(
            HTTPStatus.BAD_REQUEST,
            f"{file_consent_card_response.action} is not a supported Action.",
        )

    async def on_teams_file_consent_accept_activity(  # pylint: disable=unused-argument
        self, turn_context: TurnContext, file_consent_card_response: FileConsentCardResponse
    ):
        raise _InvokeResponseException(status_code=HTTPStatus.NOT_IMPLEMENTED)

    async def on_teams_file_consent_decline_activity(  # pylint: disable=unused-argument
        self, turn_context: TurnContext, file_consent_card_response: FileConsentCardResponse
    ):
        raise _InvokeResponseException(status_code=HTTPStatus.NOT_IMPLEMENTED)

    async def on_teams_o365_connector_card_action(  # pylint: disable=unused-argument
        self, turn_context: TurnContext, query: O365ConnectorCardActionQuery
    ):
        raise _InvokeResponseException(status_code=HTTPStatus.NOT_IMPLEMENTED)

    async def on_teams_app_based_link_query(  # pylint: disable=unused-argument
        self, turn_context: TurnContext, query: AppBasedLinkQuery
    ):
        raise _InvokeResponseException(status_code=HTTPStatus.NOT_IMPLEMENTED)

    async def on_teams_messaging_extension_query(  # pylint: disable=unused-argument
        self, turn_context: TurnContext, query: MessagingExtensionQuery
    ):
        raise _InvokeResponseException(status_code=HTTPStatus.NOT_IMPLEMENTED)

    async def on_teams_messaging_extension_select_item(  # pylint: disable=unused-argument
        self, turn_context: TurnContext, query 
    ):
        raise _InvokeResponseException(status_code=HTTPStatus.NOT_IMPLEMENTED)

    async def on_teams_messaging_extension_submit_action_dispatch(
        self, turn_context: TurnContext, action: MessagingExtensionAction
    ):
        if not action.bot_message_preview_action:
            return await self.on_teams_messaging_extension_submit_action_activity(
                turn_context, action
            )

        if action.bot_message_preview_action == "edit":
            return await self.on_teams_messaging_extension_bot_message_preview_edit_activity(
                turn_context, action
            )

        if action.bot_message_preview_action == "send":
            return await self.on_teams_messaging_extension_bot_message_send_activity(
                turn_context, action
            )

        raise _InvokeResponseException(
            status_code=HTTPStatus.BAD_REQUEST,
            body=f"{action.bot_message_preview_action} is not a supported BotMessagePreviewAction",
        )

    async def on_teams_messaging_extension_bot_message_preview_edit_activity(  # pylint: disable=unused-argument
        self, turn_context: TurnContext, action
    ):
        raise _InvokeResponseException(status_code=HTTPStatus.NOT_IMPLEMENTED)

    async def on_teams_messaging_extension_bot_message_send_activity(  # pylint: disable=unused-argument
        self, turn_context: TurnContext, action
    ):
        raise _InvokeResponseException(status_code=HTTPStatus.NOT_IMPLEMENTED)

    async def on_teams_messaging_extension_submit_action_activity(  # pylint: disable=unused-argument
        self, turn_context: TurnContext, action: MessagingExtensionAction
    ):
        raise _InvokeResponseException(status_code=HTTPStatus.NOT_IMPLEMENTED)

    async def on_teams_messaging_extension_fetch_task(  # pylint: disable=unused-argument
        self, turn_context: TurnContext, action: MessagingExtensionAction
    ):
        raise _InvokeResponseException(status_code=HTTPStatus.NOT_IMPLEMENTED)

    async def on_teams_messaging_extension_configuration_query_settings_url(  # pylint: disable=unused-argument
        self, turn_context: TurnContext, query: MessagingExtensionQuery
    ):
        raise _InvokeResponseException(status_code=HTTPStatus.NOT_IMPLEMENTED)

    async def on_teams_messaging_extension_configuration_setting(  # pylint: disable=unused-argument
        self, turn_context: TurnContext, settings
    ):
        raise _InvokeResponseException(status_code=HTTPStatus.NOT_IMPLEMENTED)

    async def on_teams_messaging_extension_card_button_clicked(  # pylint: disable=unused-argument
        self, turn_context: TurnContext, card_data
    ):
        raise _InvokeResponseException(status_code=HTTPStatus.NOT_IMPLEMENTED)

    async def on_teams_task_module_fetch(  # pylint: disable=unused-argument
        self, turn_context: TurnContext, task_module_request: TaskModuleRequest
    ):
        raise _InvokeResponseException(status_code=HTTPStatus.NOT_IMPLEMENTED)

    async def on_teams_task_module_submit(  # pylint: disable=unused-argument
        self, turn_context: TurnContext, task_module_request: TaskModuleRequest
    ):
        raise _InvokeResponseException(status_code=HTTPStatus.NOT_IMPLEMENTED)

    async def on_conversation_update_activity(self, turn_context: TurnContext):
        
        if turn_context.activity.channel_id == Channels.ms_teams:
            channel_data = TeamsChannelData(**turn_context.activity.channel_data)
            if turn_context.activity.members_added:
                return await self.on_teams_members_added_dispatch_activity(
                    turn_context.activity.members_added, channel_data.team, turn_context
                )

            if turn_context.activity.members_removed:
                return await self.on_teams_members_removed_dispatch_activity(
                    turn_context.activity.members_removed,
                    channel_data.team,
                    turn_context,
                )

            if channel_data:
                if channel_data.eventType == "channelCreated":
                    return await self.on_teams_channel_created_activity(
                        ChannelInfo(**channel_data.channel), channel_data.team, turn_context
                    )
                if channel_data.eventType == "channelDeleted":
                    return await self.on_teams_channel_deleted_activity(
                        channel_data.channel, channel_data.team, turn_context
                    )
                if channel_data.eventType == "channelRenamed":
                    return await self.on_teams_channel_renamed_activity(
                        channel_data.channel, channel_data.team, turn_context
                    )
<<<<<<< HEAD
                if channel_data.eventType == "teamRenamed":
=======
                if channel_data.event_type == "teamRenamed":
>>>>>>> aca5c976
                    return await self.on_teams_team_renamed_activity(channel_data.team, turn_context)
                return await super().on_conversation_update_activity(turn_context)

        return await super().on_conversation_update_activity(turn_context)

    async def on_teams_channel_created_activity(  # pylint: disable=unused-argument
        self, channel_info: ChannelInfo, team_info: TeamInfo, turn_context: TurnContext
    ):
        return 

    async def on_teams_team_renamed_activity(  # pylint: disable=unused-argument
        self, team_info: TeamInfo, turn_context: TurnContext
    ):
        return

    async def on_teams_members_added_dispatch_activity(  # pylint: disable=unused-argument
        self,
        members_added: [ChannelAccount],
        team_info: TeamInfo,
        turn_context: TurnContext,
    ):
        """
        team_members = {}
        team_members_added = []
        for member in members_added:
            if member.additional_properties != {}:
                team_members_added.append(TeamsChannelAccount(member))
            else:
                if team_members == {}:
                    result = await TeamsInfo.get_members_async(turn_context)
                    team_members = { i.id : i for i in result }

                if member.id in team_members:
                    team_members_added.append(member)
                else:
                    newTeamsChannelAccount = TeamsChannelAccount(
                        id=member.id,
                        name = member.name,
                        aad_object_id = member.aad_object_id,
                        role = member.role
                        )
                    team_members_added.append(newTeamsChannelAccount)

        return await self.on_teams_members_added_activity(teams_members_added, team_info, turn_context)
        """
        team_accounts_added = []
        for member in members_added:
            new_account_json = member.serialize()
            if "additional_properties" in new_account_json:
                del new_account_json["additional_properties"]
            member = TeamsChannelAccount(**new_account_json)
            team_accounts_added.append(member)
        return await self.on_teams_members_added_activity(team_accounts_added, turn_context)

    async def on_teams_members_added_activity(
        self, teams_members_added: [TeamsChannelAccount], turn_context: TurnContext
    ):
        teams_members_added = [ ChannelAccount(**member.serialize()) for member in teams_members_added ]
        return await super().on_members_added_activity(teams_members_added, turn_context)

    async def on_teams_members_removed_dispatch_activity(  # pylint: disable=unused-argument
        self,
        members_removed: [ChannelAccount],
        team_info: TeamInfo,
        turn_context: TurnContext,
    ):
        teams_members_removed = []
        for member in members_removed:
            new_account_json = member.serialize()
            if "additional_properties" in new_account_json:
                del new_account_json["additional_properties"]
            teams_members_removed.append(TeamsChannelAccount(**new_account_json))

        return await self.on_teams_members_removed_activity(
            teams_members_removed, turn_context
        )

    async def on_teams_members_removed_activity(
        self, teams_members_removed: [TeamsChannelAccount], turn_context: TurnContext
    ):
        members_removed = [ChannelAccount(**member.serialize()) for member in teams_members_removed]
        return await super().on_members_removed_activity(members_removed, turn_context)

    async def on_teams_channel_deleted_activity(  # pylint: disable=unused-argument
        self, channel_info: ChannelInfo, team_info: TeamInfo, turn_context: TurnContext
    ):
        return  # Task.CompleteTask

    async def on_teams_channel_renamed_activity(  # pylint: disable=unused-argument
        self, channel_info: ChannelInfo, team_info: TeamInfo, turn_context: TurnContext
    ):
        return  # Task.CompleteTask

    @staticmethod
    def _create_invoke_response(body: object = None) -> InvokeResponse:
        return InvokeResponse(status=int(HTTPStatus.OK), body=body)


class _InvokeResponseException(Exception):
    def __init__(self, status_code: HTTPStatus, body: object = None):
        super(_InvokeResponseException, self).__init__()
        self._status_code = status_code
        self._body = body

    def create_invoke_response(self) -> InvokeResponse:
        return InvokeResponse(status=int(self._status_code), body=self._body)<|MERGE_RESOLUTION|>--- conflicted
+++ resolved
@@ -297,11 +297,7 @@
                     return await self.on_teams_channel_renamed_activity(
                         channel_data.channel, channel_data.team, turn_context
                     )
-<<<<<<< HEAD
-                if channel_data.eventType == "teamRenamed":
-=======
                 if channel_data.event_type == "teamRenamed":
->>>>>>> aca5c976
                     return await self.on_teams_team_renamed_activity(channel_data.team, turn_context)
                 return await super().on_conversation_update_activity(turn_context)
 
